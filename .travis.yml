language: node_js

sudo: false

cache:
  apt: true
  directories:
    - node_modules

node_js:
  - "10"
  - "12"
<<<<<<< HEAD
  - "node"
=======
  - "13"
>>>>>>> 1e09f42d

script:
  - npm run eslint
  - npm run test-cov

after_script:
  - npm install coveralls
  - nyc report --reporter=text-lcov | coveralls<|MERGE_RESOLUTION|>--- conflicted
+++ resolved
@@ -10,11 +10,7 @@
 node_js:
   - "10"
   - "12"
-<<<<<<< HEAD
-  - "node"
-=======
   - "13"
->>>>>>> 1e09f42d
 
 script:
   - npm run eslint
